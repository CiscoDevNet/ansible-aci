# Test code for the ACI modules
# Copyright: (c) 2020, Shreyas Srish <ssrish@cisco.com>
# Copyright: (c) 2017, Bruno Calogero <brunocalogero@hotmail.com>

# GNU General Public License v3.0+ (see LICENSE or https://www.gnu.org/licenses/gpl-3.0.txt)

- name: Test that we have an ACI APIC host, ACI username and ACI password
  fail:
    msg: 'Please define the following variables: aci_hostname, aci_username and aci_password.'
  when: aci_hostname is not defined or aci_username is not defined or aci_password is not defined

# SET VARS
- name: Set vars
  set_fact:
    aci_info: &aci_info
      host: '{{ aci_hostname }}'
      username: '{{ aci_username }}'
      password: '{{ aci_password }}'
      validate_certs: '{{ aci_validate_certs | default(false) }}'
      use_ssl: '{{ aci_use_ssl | default(true) }}'
      use_proxy: '{{ aci_use_proxy | default(true) }}'
      output_level: '{{ aci_output_level | default("info") }}'

- name: Remove Interface policy leaf profile - Cleanup
  cisco.aci.aci_interface_policy_leaf_profile: &aci_interface_policy_leaf_profile_absent
    <<: *aci_info
    leaf_interface_profile: leafintprftest
    state: absent

- name: Remove Interface policy fex profile - Cleanup
  cisco.aci.aci_interface_policy_leaf_profile:
    <<: *aci_interface_policy_leaf_profile_absent
    type: fex
    leaf_interface_profile: fexintprftest
    state: absent

- name: Ensuring bindings do not already exist
  cisco.aci.aci_access_port_to_interface_policy_leaf_profile: &aci_access_port_to_interface_policy_leaf_profile_absent
    <<: *aci_info
    leaf_interface_profile: leafintprftest
    access_port_selector: anstest_accessportselector
    state: absent

- name: Ensuring bindings do not already exist
  cisco.aci.aci_access_port_to_interface_policy_leaf_profile:
    <<: *aci_access_port_to_interface_policy_leaf_profile_absent
    leaf_interface_profile: leafintprftest_fex
    access_port_selector: anstest_accessportselector_fex
    state: absent

- name: Ensuring Interface Policy Leaf profile exists for kick off
  cisco.aci.aci_interface_policy_leaf_profile: &aci_interface_policy_leaf_profile_present
    <<: *aci_info
    state: present
    leaf_interface_profile: leafintprftest
  register: leaf_profile_present

- name: Ensuring Interface Policy Fex profile exists for kick off
  cisco.aci.aci_interface_policy_leaf_profile:
    <<: *aci_interface_policy_leaf_profile_present
    type: fex
    leaf_interface_profile: fexintprftest

- name: Add a new fex policy group to the fexintprftest fex profile
  cisco.aci.aci_interface_policy_leaf_profile_fex_policy_group: &fexintprftest_policy_group_present
    <<: *aci_info
    policy_group: fexintprftest
    fex_profile: fexintprftest
    state: present
  register: fexintprftest_policy_group_present

- name: Assertions check for remove fex policy group from the fexintprftest fex profile
  assert:
    that:
      - fexintprftest_policy_group_present is changed
      - fexintprftest_policy_group_present.current | length == 1
      - fexintprftest_policy_group_present.previous | length == 0
      - fexintprftest_policy_group_present.current.0.infraFexBndlGrp.attributes.name == "fexintprftest"
      - fexintprftest_policy_group_present.current.0.infraFexBndlGrp.attributes.dn == "uni/infra/fexprof-fexintprftest/fexbundle-fexintprftest"

# TODO: Ensure that leaf Policy Group Exists (module missing) (infra:AccPortGrp)

- name: Bind an Interface Access Port Selector to an Interface Policy Leaf Profile with a Policy Group - check mode works
  cisco.aci.aci_access_port_to_interface_policy_leaf_profile: &aci_access_port_to_interface_policy_leaf_profile_present
    <<: *aci_interface_policy_leaf_profile_present
    access_port_selector: anstest_accessportselector
  check_mode: yes
  register: accessport_to_intf_check_mode_present

- name: Bind an Interface Access Port Selector to an Interface Policy Leaf Profile with a Policy Group - creation works
  cisco.aci.aci_access_port_to_interface_policy_leaf_profile:
    <<: *aci_access_port_to_interface_policy_leaf_profile_present
  register: accessport_to_intf_present

- name: Bind an Interface Access Port Selector to an Interface Policy Leaf Profile with a Policy Group - idempotency works
  cisco.aci.aci_access_port_to_interface_policy_leaf_profile:
    <<: *aci_access_port_to_interface_policy_leaf_profile_present
  register: accessport_to_intf_idempotent

- name: Bind an Interface Access Port Selector to an Interface Policy Profile with a Policy Group - update works
  cisco.aci.aci_access_port_to_interface_policy_leaf_profile:
    <<: *aci_access_port_to_interface_policy_leaf_profile_present
    policy_group: anstest_policygroupname
  register: accessport_to_intf_update

- name: Bind an Interface Access Port Selector to an Interface Policy Fex Profile with a Policy Group - creation works
  cisco.aci.aci_access_port_to_interface_policy_leaf_profile:
    <<: *aci_access_port_to_interface_policy_leaf_profile_present
    type: fex
    access_port_selector: anstest_fex_accessportselector
    leaf_interface_profile: fexintprftest
  register: accessport_to_intf_present_fex

- name: Bind an Interface Access Port Selector to an Interface Policy Fex Profile with a Policy Group - idempotency works
  cisco.aci.aci_access_port_to_interface_policy_leaf_profile:
    <<: *aci_access_port_to_interface_policy_leaf_profile_present
    type: fex
    access_port_selector: anstest_fex_accessportselector
    leaf_interface_profile: fexintprftest
  register: accessport_to_intf_idempotent_fex

- name: Bind an Interface Access Port Selector to an Interface Policy Fex Profile with a Policy Group - update works
  cisco.aci.aci_access_port_to_interface_policy_leaf_profile:
    <<: *aci_access_port_to_interface_policy_leaf_profile_present
    policy_group: anstest_fex_policygroupname
    access_port_selector: anstest_fex_accessportselector
    type: fex
    leaf_interface_profile: fexintprftest
  register: accessport_to_intf_update_fex

# TODO: also test for errors
- name: present assertions
  assert:
    that:
    - accessport_to_intf_check_mode_present is changed
    - accessport_to_intf_present is changed
    - accessport_to_intf_present.current.0.infraHPortS.attributes.annotation == 'orchestrator:ansible'
    - accessport_to_intf_present.previous == []
    - accessport_to_intf_present.sent.infraHPortS.attributes.name == 'anstest_accessportselector'
    - accessport_to_intf_idempotent is not changed
    - accessport_to_intf_idempotent.sent == {}
    - accessport_to_intf_update is changed
    - accessport_to_intf_update.sent.infraHPortS.attributes == {}
    - accessport_to_intf_update.sent.infraHPortS.children[0].infraRsAccBaseGrp.attributes.tDn == 'uni/infra/funcprof/accportgrp-anstest_policygroupname'
    - accessport_to_intf_present_fex is changed
    - accessport_to_intf_present_fex.previous == []
    - accessport_to_intf_present_fex.sent.infraHPortS.attributes.name == 'anstest_fex_accessportselector'
    - accessport_to_intf_idempotent_fex is not changed
    - accessport_to_intf_idempotent_fex.sent == {}
    - accessport_to_intf_update_fex is changed
    - accessport_to_intf_update_fex.sent.infraHPortS.children[0].infraRsAccBaseGrp.attributes.tDn == 'uni/infra/funcprof/accportgrp-anstest_fex_policygroupname'

- name: Query Specific access_port_selector and leaf_interface_profile binding
  cisco.aci.aci_access_port_to_interface_policy_leaf_profile:
    <<: *aci_interface_policy_leaf_profile_present
    access_port_selector: anstest_accessportselector # "{{ fake_var | default(omit) }}" ?
    state: query
    output_level: debug
  register: binding_query

- name: Query Specific access_port_selector and fex_interface_profile binding
  cisco.aci.aci_access_port_to_interface_policy_leaf_profile:
    <<: *aci_interface_policy_leaf_profile_present
    type: fex
    access_port_selector: anstest_fex_accessportselector
    leaf_interface_profile: fexintprftest
    state: query
  register: binding_query_fex

- name: present assertions
  assert:
    that:
      - binding_query is not changed
      - binding_query_fex is not changed
      - binding_query.current | length >= 1
      - '"api/mo/uni/infra/accportprof-leafintprftest/hports-anstest_accessportselector-typ-range.json" in binding_query.url'

- name: Bind anstest_fex_accessportselector with fexintprftest - Fex Profile Policy Group
  cisco.aci.aci_access_port_to_interface_policy_leaf_profile:
    <<: *aci_info
    state: present
    leaf_interface_profile: leafintprftest
    fex_profile: fexintprftest
    policy_group: fexintprftest
    access_port_selector_name: anstest_fex_accessportselector
    interface_type: fex_profile
    from_port: 13
    to_port: 13
    port_blk: block2
    fex_id: 105
  register: bind_fexintprftest_policy_group

- name: Assertions check for bind anstest_fex_accessportselector with fexintprftest - Fex Profile Policy Group
  assert:
    that:
      - bind_fexintprftest_policy_group is changed
      - bind_fexintprftest_policy_group.previous | length == 0
      - bind_fexintprftest_policy_group.current.0.infraHPortS.attributes.name == "anstest_fex_accessportselector"
      - bind_fexintprftest_policy_group.current.0.infraHPortS.children.1.infraRsAccBaseGrp.attributes.fexId == "105"
      - bind_fexintprftest_policy_group.current.0.infraHPortS.children.1.infraRsAccBaseGrp.attributes.tDn == "uni/infra/fexprof-fexintprftest/fexbundle-fexintprftest"

- name: Remove fex policy group from the fexintprftest fex profile
  cisco.aci.aci_interface_policy_leaf_profile_fex_policy_group:
    <<: *fexintprftest_policy_group_present
    state: absent
  register: fexintprftest_policy_group_absent

- name: Assertions check for remove fex policy group from the fexintprftest fex profile
  assert:
    that:
      - fexintprftest_policy_group_absent is changed
      - fexintprftest_policy_group_absent.current | length == 0
      - fexintprftest_policy_group_absent.previous | length == 1
      - fexintprftest_policy_group_absent.previous.0.infraFexBndlGrp.attributes.name == "fexintprftest"
      - fexintprftest_policy_group_absent.previous.0.infraFexBndlGrp.attributes.dn == "uni/infra/fexprof-fexintprftest/fexbundle-fexintprftest"

- name: Remove binding of interface access port selector and Interface Policy Leaf Profile - check mode
  cisco.aci.aci_access_port_to_interface_policy_leaf_profile:
    <<: *aci_access_port_to_interface_policy_leaf_profile_absent
  check_mode: yes
  register: accessport_to_intf_check_mode_absent

- name: Remove binding of interface access port selector and Interface Policy Leaf Profile - delete works
  cisco.aci.aci_access_port_to_interface_policy_leaf_profile:
    <<: *aci_access_port_to_interface_policy_leaf_profile_absent
  register: accessport_to_intf_absent

- name: Remove binding of interface access port selector and Interface Policy Leaf Profile - idempotency works
  cisco.aci.aci_access_port_to_interface_policy_leaf_profile:
    <<: *aci_access_port_to_interface_policy_leaf_profile_absent
  register: accessport_to_intf_absent_idempotent

- name: Remove binding of interface access port selector and Interface Policy Fex Profile
  cisco.aci.aci_access_port_to_interface_policy_leaf_profile:
    <<: *aci_access_port_to_interface_policy_leaf_profile_absent
    type: fex
    access_port_selector: anstest_fex_accessportselector
    leaf_interface_profile: fexintprftest
    state: absent
  register: accessport_to_intf_absent_fex

- name: absent assertions
  assert:
    that:
      - accessport_to_intf_check_mode_absent is changed
      - accessport_to_intf_absent_fex is changed
      - accessport_to_intf_absent is changed
      - accessport_to_intf_absent_idempotent is not changed

- name: Remove Interface policy fex profile - Cleanup
  cisco.aci.aci_interface_policy_leaf_profile:
    <<: *aci_interface_policy_leaf_profile_absent

- name: Remove Interface policy fex profile - Cleanup
  cisco.aci.aci_interface_policy_leaf_profile:
    <<: *aci_interface_policy_leaf_profile_absent
    type: fex
    leaf_interface_profile: fexintprftest
    state: absent

- name: Add anstest_fex_port_channel - Interface Policy Leaf Profile with type Fex
  cisco.aci.aci_interface_policy_leaf_profile: &anstest_fex_port_channel_present
    <<: *aci_interface_policy_leaf_profile_present
    type: fex
    leaf_interface_profile: anstest_fex_port_channel

- name: Add policygroupname_link_fpc - Policy Group with lag type link
  cisco.aci.aci_interface_policy_leaf_policy_group:
    <<: *aci_info
    policy_group: policygroupname_link_fpc
    lag_type: link
    link_level_policy: link_level_policy
    fibre_channel_interface_policy: fiber_channel_policy
    state: present

- name: Bind anstest_fex_port_channel Access Port Selector with policygroupname_link_fpc Policy Group - check mode
  cisco.aci.aci_access_port_to_interface_policy_leaf_profile: &cm_fpc_present
    <<: *anstest_fex_port_channel_present
    interface_type: fex_port_channel
    access_port_selector: anstest_fex_port_channel
    policy_group: policygroupname_link_fpc
  check_mode: yes
  register: cm_fpc_present

- name: Assertion check for bind anstest_fex_port_channel Access Port Selector with policygroupname_link_fpc Policy Group - check mode
  assert:
    that:
    - cm_fpc_present.current | length == 0
    - cm_fpc_present.previous | length == 0
    - cm_fpc_present.sent.infraHPortS.attributes.name == "anstest_fex_port_channel"
    - cm_fpc_present.sent.infraHPortS.children.0.infraRsAccBaseGrp.attributes.tDn == "uni/infra/funcprof/accbundle-policygroupname_link_fpc"

- name: Bind anstest_fex_port_channel Access Port Selector with policygroupname_link_fpc Policy Group - normal mode
  cisco.aci.aci_access_port_to_interface_policy_leaf_profile: &nm_fpc_present
    <<: *cm_fpc_present
  register: nm_fpc_present

- name: Assertion check for bind anstest_fex_port_channel Access Port Selector with policygroupname_link_fpc Policy Group - normal mode
  assert:
    that:
    - nm_fpc_present.current | length == 1
    - nm_fpc_present.previous | length == 0
    - nm_fpc_present.current.0.infraHPortS.attributes.name == "anstest_fex_port_channel"
    - nm_fpc_present.current.0.infraHPortS.children.0.infraRsAccBaseGrp.attributes.tDn == "uni/infra/funcprof/accbundle-policygroupname_link_fpc"
    - nm_fpc_present.current.0.infraHPortS.children.0.infraRsAccBaseGrp.attributes.fexId == "101"

- name: Remove anstest_fex_port_channel Access Port Selector with policygroupname_link_fpc Policy Group - check mode
  cisco.aci.aci_access_port_to_interface_policy_leaf_profile: &cm_fpc_absent
    <<: *nm_fpc_present
    state: absent
  check_mode: yes
  register: cm_fpc_absent

- name: Assertion check for remove anstest_fex_port_channel Access Port Selector with policygroupname_link_fpc Policy Group - check mode
  assert:
    that:
    - cm_fpc_absent.current | length == 1
    - cm_fpc_absent.previous | length == 1
    - cm_fpc_absent.current.0.infraHPortS.attributes.name == "anstest_fex_port_channel"
    - cm_fpc_absent.previous.0.infraHPortS.attributes.name == "anstest_fex_port_channel"
    - cm_fpc_absent.current.0.infraHPortS.children.0.infraRsAccBaseGrp.attributes.tDn == "uni/infra/funcprof/accbundle-policygroupname_link_fpc"
    - cm_fpc_absent.previous.0.infraHPortS.children.0.infraRsAccBaseGrp.attributes.tDn == "uni/infra/funcprof/accbundle-policygroupname_link_fpc"
    - cm_fpc_absent.current.0.infraHPortS.children.0.infraRsAccBaseGrp.attributes.fexId == "101"
    - cm_fpc_absent.previous.0.infraHPortS.children.0.infraRsAccBaseGrp.attributes.fexId == "101"

- name: Remove anstest_fex_port_channel Access Port Selector with policygroupname_link_fpc Policy Group - normal mode
  cisco.aci.aci_access_port_to_interface_policy_leaf_profile:
    <<: *cm_fpc_absent
  register: nm_fpc_absent

- name: Assertion check for remove anstest_fex_port_channel Access Port Selector with policygroupname_link_fpc Policy Group - normal mode
  assert:
    that:
    - nm_fpc_absent.current | length == 0
    - nm_fpc_absent.previous | length == 1
    - nm_fpc_absent.previous.0.infraHPortS.attributes.name == "anstest_fex_port_channel"
    - nm_fpc_absent.previous.0.infraHPortS.children.0.infraRsAccBaseGrp.attributes.tDn == "uni/infra/funcprof/accbundle-policygroupname_link_fpc"
    - nm_fpc_absent.previous.0.infraHPortS.children.0.infraRsAccBaseGrp.attributes.fexId == "101"

- name: Add anstest_fex_vpc - Interface Policy Leaf Profile with type Fex
  cisco.aci.aci_interface_policy_leaf_profile: &anstest_fex_vpc
    <<: *aci_interface_policy_leaf_profile_present
    type: fex
    leaf_interface_profile: anstest_fex_vpc
  register: anstest_fex_vpc_present

- name: Assertion check for add anstest_fex_vpc - Interface Policy Leaf Profile with type Fex
  assert:
    that:
    - anstest_fex_vpc_present.current | length == 1
    - anstest_fex_vpc_present.current.0.infraFexP.attributes.name == "anstest_fex_vpc"
    - anstest_fex_vpc_present.current.0.infraFexP.attributes.dn == "uni/infra/fexprof-anstest_fex_vpc"

- name: Add policygroupname_node_fvpc - Policy Group with lag type node
  cisco.aci.aci_interface_policy_leaf_policy_group:
    <<: *aci_info
    policy_group: policygroupname_node_fvpc
    lag_type: node
    link_level_policy: link_level_policy
    fibre_channel_interface_policy: fiber_channel_policy
    state: present
  register: policygroupname_node_fvpc_present

- name: Assertion check for add policygroupname_node_fvpc - Policy Group with lag type node
  assert:
    that:
    - policygroupname_node_fvpc_present.current | length == 1
    - policygroupname_node_fvpc_present.current.0.infraAccBndlGrp.attributes.name == "policygroupname_node_fvpc"
    - policygroupname_node_fvpc_present.current.0.infraAccBndlGrp.attributes.lagT == "node"

- name: Bind anstest_fex_vpc Access Port Selector with policygroupname_node_fvpc Policy Group - check mode
  cisco.aci.aci_access_port_to_interface_policy_leaf_profile: &cm_fex_vpc_present
    <<: *anstest_fex_vpc
    interface_type: fex_vpc
    access_port_selector: anstest_fex_vpc
    policy_group: policygroupname_node_fvpc
  check_mode: yes
  register: cm_fex_vpc_present

- name: Assertion check for bind anstest_fex_vpc Access Port Selector with policygroupname_node_fvpc Policy Group - check mode
  assert:
    that:
    - cm_fex_vpc_present.current | length == 0
    - cm_fex_vpc_present.previous | length == 0
    - cm_fex_vpc_present.sent.infraHPortS.attributes.name == "anstest_fex_vpc"
    - cm_fex_vpc_present.sent.infraHPortS.children.0.infraRsAccBaseGrp.attributes.tDn == "uni/infra/funcprof/accbundle-policygroupname_node_fvpc"

- name: Bind anstest_fex_vpc Access Port Selector with policygroupname_node_fvpc Policy Group - normal mode
  cisco.aci.aci_access_port_to_interface_policy_leaf_profile:
    <<: *cm_fex_vpc_present
  register: nm_fex_vpc_present

- name: Assertion check for bind anstest_fex_vpc Access Port Selector with policygroupname_node_fvpc Policy Group - normal mode
  assert:
    that:
    - nm_fex_vpc_present.current | length == 1
    - nm_fex_vpc_present.previous | length == 0
    - nm_fex_vpc_present.current.0.infraHPortS.attributes.name == "anstest_fex_vpc"
    - nm_fex_vpc_present.current.0.infraHPortS.children.0.infraRsAccBaseGrp.attributes.fexId == "101"
    - nm_fex_vpc_present.current.0.infraHPortS.children.0.infraRsAccBaseGrp.attributes.tDn == "uni/infra/funcprof/accbundle-policygroupname_node_fvpc"

- name: Remove anstest_fex_vpc Access Port Selector with policygroupname_node_fvpc Policy Group - check mode
  cisco.aci.aci_access_port_to_interface_policy_leaf_profile: &cm_fex_vpc_absent
    <<: *cm_fex_vpc_present
    state: absent
  check_mode: yes
  register: cm_fex_vpc_absent

- name: Assertion check for remove anstest_fex_vpc Access Port Selector with policygroupname_node_fvpc Policy Group - check mode
  assert:
    that:
    - cm_fex_vpc_absent.current | length == 1
    - cm_fex_vpc_absent.previous | length == 1
    - cm_fex_vpc_absent.current.0.infraHPortS.attributes.name == "anstest_fex_vpc"
    - cm_fex_vpc_absent.previous.0.infraHPortS.attributes.name == "anstest_fex_vpc"
    - cm_fex_vpc_absent.current.0.infraHPortS.children.0.infraRsAccBaseGrp.attributes.fexId == "101"
    - cm_fex_vpc_absent.previous.0.infraHPortS.children.0.infraRsAccBaseGrp.attributes.fexId == "101"
    - cm_fex_vpc_absent.current.0.infraHPortS.children.0.infraRsAccBaseGrp.attributes.tDn == "uni/infra/funcprof/accbundle-policygroupname_node_fvpc"
    - cm_fex_vpc_absent.previous.0.infraHPortS.children.0.infraRsAccBaseGrp.attributes.tDn == "uni/infra/funcprof/accbundle-policygroupname_node_fvpc"

- name: Remove anstest_fex_vpc Access Port Selector with policygroupname_node_fvpc Policy Group - normal mode
  cisco.aci.aci_access_port_to_interface_policy_leaf_profile:
    <<: *cm_fex_vpc_absent
  register: nm_fex_vpc_absent

- name: Assertion check for remove anstest_fex_vpc Access Port Selector with policygroupname_node_fvpc Policy Group - normal mode
  assert:
    that:
    - nm_fex_vpc_absent.current | length == 0
    - nm_fex_vpc_absent.previous | length == 1
    - nm_fex_vpc_absent.previous.0.infraHPortS.attributes.name == "anstest_fex_vpc"
    - nm_fex_vpc_absent.previous.0.infraHPortS.children.0.infraRsAccBaseGrp.attributes.fexId == "101"
    - nm_fex_vpc_absent.previous.0.infraHPortS.children.0.infraRsAccBaseGrp.attributes.tDn == "uni/infra/funcprof/accbundle-policygroupname_node_fvpc"

# Removing profiles
- name: Remove anstest_fex_vpc - Interface Policy Leaf Profile with type Fex
  cisco.aci.aci_interface_policy_leaf_profile:
    <<: *anstest_fex_vpc
    state: absent
  register: anstest_fex_vpc_absent

- name: Assertion check for remove anstest_fex_vpc - Interface Policy Leaf Profile with type Fex
  assert:
    that:
    - anstest_fex_vpc_absent.current | length == 0
    - anstest_fex_vpc_absent.previous | length == 1
    - anstest_fex_vpc_absent.previous.0.infraFexP.attributes.name == "anstest_fex_vpc"

- name: Remove anstest_fex_port_channel - Interface Policy Leaf Profile with type Fex
  cisco.aci.aci_interface_policy_leaf_profile:
    <<: *anstest_fex_port_channel_present
    state: absent
  register: anstest_fex_port_channel_absent

- name: Assertion check for remove anstest_fex_port_channel - Interface Policy Leaf Profile with type Fex
  assert:
    that:
    - anstest_fex_port_channel_absent.current | length == 0
    - anstest_fex_port_channel_absent.previous | length == 1
<<<<<<< HEAD
    - anstest_fex_port_channel_absent.previous.0.infraFexP.attributes.name == "anstest_fex_port_channel"
=======
    - anstest_fex_port_channel_absent.previous.0.infraFexP.attributes.name == "anstest_fex_port_channel"

- name: Ensure anstest_leaf_profile interface does not exists
  cisco.aci.aci_interface_policy_leaf_profile: &anstest_leaf_profile_absent
    <<: *aci_info
    type: leaf
    leaf_interface_profile: anstest_leaf_profile
    state: absent
  register: anstest_leaf_profile_absent

- name: Assertion check for ensure anstest_leaf_profile interface does not exists
  assert:
    that:
    - anstest_leaf_profile_absent.current | length == 0

- name: Ensure anstest_fex_profile interface does not exists
  cisco.aci.aci_interface_policy_leaf_profile: &anstest_fex_profile_absent
    <<: *aci_info
    type: fex
    leaf_interface_profile: anstest_fex_profile
    state: absent
  register: anstest_fex_profile_absent

- name: Assertion check for ensure anstest_fex_profile interface does not exists
  assert:
    that:
    - anstest_fex_profile_absent.current | length == 0

- name: Ensure temp_anstest_fex_profile interface does not exists
  cisco.aci.aci_interface_policy_leaf_profile: &temp_anstest_fex_profile_absent
    <<: *aci_info
    type: fex
    leaf_interface_profile: temp_anstest_fex_profile
    state: absent
  register: temp_anstest_fex_profile_absent

- name: Assertion check for ensure temp_anstest_fex_profile interface does not exists
  assert:
    that:
    - temp_anstest_fex_profile_absent.current | length == 0

- name: Add a new anstest_leaf_profile with profile type leaf
  cisco.aci.aci_interface_policy_leaf_profile: &anstest_leaf_profile_present
    <<: *anstest_leaf_profile_absent
    state: present
  register: anstest_leaf_profile_present

- name: Assertion check for add a new anstest_leaf_profile with profile type leaf
  assert:
    that:
    - anstest_leaf_profile_present is changed
    - anstest_leaf_profile_present.current | length == 1
    - anstest_leaf_profile_present.previous | length == 0
    - anstest_leaf_profile_present.current.0.infraAccPortP.attributes.name == "anstest_leaf_profile"
    - anstest_leaf_profile_present.current.0.infraAccPortP.attributes.dn == "uni/infra/accportprof-anstest_leaf_profile"

- name: Add a new anstest_fex_profile with profile type fex
  cisco.aci.aci_interface_policy_leaf_profile: &anstest_fex_profile_present
    <<: *anstest_fex_profile_absent
    state: present
  register: anstest_fex_profile_present

- name: Assertion check for add a new anstest_fex_profile with profile type fex
  assert:
    that:
    - anstest_fex_profile_present is changed
    - anstest_fex_profile_present.current | length == 1
    - anstest_fex_profile_present.previous | length == 0
    - anstest_fex_profile_present.current.0.infraFexP.attributes.name == "anstest_fex_profile"
    - anstest_fex_profile_present.current.0.infraFexP.attributes.dn == "uni/infra/fexprof-anstest_fex_profile"

- name: Add a new temp_anstest_fex_profile with profile type fex
  cisco.aci.aci_interface_policy_leaf_profile: &temp_anstest_fex_profile_present
    <<: *temp_anstest_fex_profile_absent
    state: present
  register: temp_anstest_fex_profile_present

- name: Assertion check for add a new temp_anstest_fex_profile with profile type fex
  assert:
    that:
    - temp_anstest_fex_profile_present is changed
    - temp_anstest_fex_profile_present.current | length == 1
    - temp_anstest_fex_profile_present.previous | length == 0
    - temp_anstest_fex_profile_present.current.0.infraFexP.attributes.name == "temp_anstest_fex_profile"
    - temp_anstest_fex_profile_present.current.0.infraFexP.attributes.dn == "uni/infra/fexprof-temp_anstest_fex_profile"

- name: Add a new policy_group with the same name of interface profile - temp_anstest_fex_profile
  cisco.aci.aci_interface_policy_leaf_profile_fex_policy_group: &temp_anstest_fex_profile_policy_group_present
    <<: *aci_info
    policy_group: temp_anstest_fex_profile
    fex_profile: temp_anstest_fex_profile
    state: present
  register: temp_anstest_fex_profile_policy_group_present

- name: Assertion check for add a new policy_group with the same name of interface profile - temp_anstest_fex_profile
  assert:
    that:
    - temp_anstest_fex_profile_policy_group_present is changed
    - temp_anstest_fex_profile_policy_group_present.current | length == 1
    - temp_anstest_fex_profile_policy_group_present.previous | length == 0
    - temp_anstest_fex_profile_policy_group_present.current.0.infraFexBndlGrp.attributes.name == "temp_anstest_fex_profile"
    - temp_anstest_fex_profile_policy_group_present.current.0.infraFexBndlGrp.attributes.dn == "uni/infra/fexprof-temp_anstest_fex_profile/fexbundle-temp_anstest_fex_profile"

- name: Bind temp_anstest_fex_profile with anstest_fex_profile - Fex Profile Policy Group
  cisco.aci.aci_access_port_to_interface_policy_leaf_profile:
    <<: *aci_info
    leaf_interface_profile: anstest_fex_profile
    policy_group: temp_anstest_fex_profile
    access_port_selector_name: temp_anstest_fex_profile_access_port
    interface_type: fex_profile
    fex_id: 105
    type: fex
    state: present
  register: temp_anstest_fex_profile_access_port_present
  ignore_errors: yes

- name: Assertion check for bind temp_anstest_fex_profile with anstest_fex_profile - Fex Profile Policy Group
  assert:
    that:
    - temp_anstest_fex_profile_access_port_present.msg == "Invalid Configuration - interface_type fex_profile can not be configured with a profile of type fex"

- name: Remove temp_anstest_fex_profile
  cisco.aci.aci_interface_policy_leaf_profile:
    <<: *temp_anstest_fex_profile_absent
  register: remove_anstest_fex_profile_absent

- name: Assertion check for remove temp_anstest_fex_profile
  assert:
    that:
    - remove_anstest_fex_profile_absent is changed
    - remove_anstest_fex_profile_absent.current | length == 0
    - remove_anstest_fex_profile_absent.previous | length == 1

- name: Add a new policy_group with the same name of interface profile - anstest_fex_profile
  cisco.aci.aci_interface_policy_leaf_profile_fex_policy_group: &anstest_fex_profile_policy_group_present
    <<: *aci_info
    policy_group: anstest_fex_profile
    fex_profile: anstest_fex_profile
    state: present
  register: anstest_fex_profile_policy_group_present

- name: Assertion check for add a new policy_group with the same name of interface profile - anstest_fex_profile
  assert:
    that:
    - anstest_fex_profile_policy_group_present is changed
    - anstest_fex_profile_policy_group_present.current | length == 1
    - anstest_fex_profile_policy_group_present.previous | length == 0
    - anstest_fex_profile_policy_group_present.current.0.infraFexBndlGrp.attributes.name == "anstest_fex_profile"
    - anstest_fex_profile_policy_group_present.current.0.infraFexBndlGrp.attributes.dn == "uni/infra/fexprof-anstest_fex_profile/fexbundle-anstest_fex_profile"

- name: Bind anstest_leaf_profile with anstest_fex_profile - Fex Profile Policy Group
  cisco.aci.aci_access_port_to_interface_policy_leaf_profile: &anstest_leaf_profile_access_port_present
    <<: *aci_info
    leaf_interface_profile: anstest_leaf_profile
    policy_group: anstest_fex_profile
    access_port_selector_name: anstest_leaf_profile_access_port
    interface_type: fex_profile
    fex_id: 105
    type: leaf
    state: present
  register: anstest_leaf_profile_access_port_present

- name: Assertion check for bind anstest_leaf_profile with anstest_fex_profile - Fex Profile Policy Group
  assert:
    that:
    - anstest_leaf_profile_access_port_present is changed
    - anstest_leaf_profile_access_port_present.current | length == 1
    - anstest_leaf_profile_access_port_present.previous | length == 0
    - anstest_leaf_profile_access_port_present.current.0.infraHPortS.attributes.name == "anstest_leaf_profile_access_port"
    - anstest_leaf_profile_access_port_present.current.0.infraHPortS.children.0.infraRsAccBaseGrp.attributes.tDn == "uni/infra/fexprof-anstest_fex_profile/fexbundle-anstest_fex_profile"
    - anstest_leaf_profile_access_port_present.current.0.infraHPortS.children.0.infraRsAccBaseGrp.attributes.fexId == "105"

- name: Remove anstest_leaf_profile
  cisco.aci.aci_interface_policy_leaf_profile:
    <<: *anstest_leaf_profile_absent
  register: anstest_leaf_profile_cleanup

- name: Assertion check for remove anstest_leaf_profile
  assert:
    that:
    - anstest_leaf_profile_cleanup is changed
    - anstest_leaf_profile_cleanup.previous | length == 1
    - anstest_leaf_profile_cleanup.current | length == 0

- name: Remove anstest_fex_profile
  cisco.aci.aci_interface_policy_leaf_profile:
    <<: *anstest_fex_profile_absent
  register: anstest_fex_profile_cleanup

- name: Assertion check for remove anstest_fex_profile
  assert:
    that:
    - anstest_fex_profile_cleanup is changed
    - anstest_fex_profile_cleanup.previous | length == 1
    - anstest_fex_profile_cleanup.current | length == 0
>>>>>>> abe68b0c
<|MERGE_RESOLUTION|>--- conflicted
+++ resolved
@@ -165,6 +165,7 @@
     access_port_selector: anstest_fex_accessportselector
     leaf_interface_profile: fexintprftest
     state: query
+    output_level: debug
   register: binding_query_fex
 
 - name: present assertions
@@ -457,9 +458,6 @@
     that:
     - anstest_fex_port_channel_absent.current | length == 0
     - anstest_fex_port_channel_absent.previous | length == 1
-<<<<<<< HEAD
-    - anstest_fex_port_channel_absent.previous.0.infraFexP.attributes.name == "anstest_fex_port_channel"
-=======
     - anstest_fex_port_channel_absent.previous.0.infraFexP.attributes.name == "anstest_fex_port_channel"
 
 - name: Ensure anstest_leaf_profile interface does not exists
@@ -654,5 +652,4 @@
     that:
     - anstest_fex_profile_cleanup is changed
     - anstest_fex_profile_cleanup.previous | length == 1
-    - anstest_fex_profile_cleanup.current | length == 0
->>>>>>> abe68b0c
+    - anstest_fex_profile_cleanup.current | length == 0