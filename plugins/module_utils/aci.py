# -*- coding: utf-8 -*-

# This code is part of Ansible, but is an independent component

# This particular file snippet, and this file snippet only, is BSD licensed.
# Modules you write using this snippet, which is embedded dynamically by Ansible
# still belong to the author of the module, and may assign their own license
# to the complete work.

# Copyright: (c) 2017, Dag Wieers <dag@wieers.com>
# Copyright: (c) 2017, Jacob McGill (@jmcgill298)
# Copyright: (c) 2017, Swetha Chunduri (@schunduri)
# Copyright: (c) 2019, Rob Huelga (@RobW3LGA)
# Copyright: (c) 2020, Lionel Hercot (@lhercot) <lhercot@cisco.com>
# Copyright: (c) 2020, Anvitha Jain (@anvitha-jain) <anvjain@cisco.com>
# Copyright: (c) 2023, Tim Cragg (@timcragg) <tcragg@cisco.com>
# All rights reserved.

# Redistribution and use in source and binary forms, with or without modification,
# are permitted provided that the following conditions are met:
#
#    * Redistributions of source code must retain the above copyright
#      notice, this list of conditions and the following disclaimer.
#    * Redistributions in binary form must reproduce the above copyright notice,
#      this list of conditions and the following disclaimer in the documentation
#      and/or other materials provided with the distribution.
#
# THIS SOFTWARE IS PROVIDED BY THE COPYRIGHT HOLDERS AND CONTRIBUTORS "AS IS" AND
# ANY EXPRESS OR IMPLIED WARRANTIES, INCLUDING, BUT NOT LIMITED TO, THE IMPLIED
# WARRANTIES OF MERCHANTABILITY AND FITNESS FOR A PARTICULAR PURPOSE ARE DISCLAIMED.
# IN NO EVENT SHALL THE COPYRIGHT HOLDER OR CONTRIBUTORS BE LIABLE FOR ANY DIRECT, INDIRECT,
# INCIDENTAL, SPECIAL, EXEMPLARY, OR CONSEQUENTIAL DAMAGES (INCLUDING, BUT NOT LIMITED TO,
# PROCUREMENT OF SUBSTITUTE GOODS OR SERVICES; LOSS OF USE, DATA, OR PROFITS; OR BUSINESS
# INTERRUPTION) HOWEVER CAUSED AND ON ANY THEORY OF LIABILITY, WHETHER IN CONTRACT, STRICT
# LIABILITY, OR TORT (INCLUDING NEGLIGENCE OR OTHERWISE) ARISING IN ANY WAY OUT OF THE
# USE OF THIS SOFTWARE, EVEN IF ADVISED OF THE POSSIBILITY OF SUCH DAMAGE.

from __future__ import absolute_import, division, print_function

__metaclass__ = type

import base64
import json
import os
from copy import deepcopy

from ansible.module_utils.urls import fetch_url
from ansible.module_utils._text import to_bytes, to_native
from ansible.module_utils.basic import env_fallback

# Optional, only used for APIC signature-based authentication
try:
    from OpenSSL.crypto import FILETYPE_PEM, load_privatekey, sign

    HAS_OPENSSL = True
except ImportError:
    HAS_OPENSSL = False

# Signature-based authentication using cryptography
try:
    from cryptography.hazmat.primitives import serialization, hashes
    from cryptography.hazmat.primitives.asymmetric import padding
    from cryptography.hazmat.backends import default_backend

    HAS_CRYPTOGRAPHY = True
except ImportError:
    HAS_CRYPTOGRAPHY = False

# Optional, only used for XML payload
try:
    import lxml.etree

    HAS_LXML_ETREE = True
except ImportError:
    HAS_LXML_ETREE = False

# Optional, only used for XML payload
try:
    from xmljson import cobra

    HAS_XMLJSON_COBRA = True
except ImportError:
    HAS_XMLJSON_COBRA = False


def aci_argument_spec():
    return dict(
        host=dict(
            type="str",
            required=True,
            aliases=["hostname"],
            fallback=(env_fallback, ["ACI_HOST"]),
        ),
        port=dict(type="int", required=False, fallback=(env_fallback, ["ACI_PORT"])),
        username=dict(
            type="str",
            default="admin",
            aliases=["user"],
            fallback=(env_fallback, ["ACI_USERNAME", "ANSIBLE_NET_USERNAME"]),
        ),
        password=dict(
            type="str",
            no_log=True,
            fallback=(env_fallback, ["ACI_PASSWORD", "ANSIBLE_NET_PASSWORD"]),
        ),
        # Beware, this is not the same as client_key !
        private_key=dict(
            type="str",
            aliases=["cert_key"],
            no_log=True,
            fallback=(env_fallback, ["ACI_PRIVATE_KEY", "ANSIBLE_NET_SSH_KEYFILE"]),
        ),
        # Beware, this is not the same as client_cert !
        certificate_name=dict(
            type="str",
            aliases=["cert_name"],
            fallback=(env_fallback, ["ACI_CERTIFICATE_NAME"]),
        ),
        output_level=dict(
            type="str",
            default="normal",
            choices=["debug", "info", "normal"],
            fallback=(env_fallback, ["ACI_OUTPUT_LEVEL"]),
        ),
        timeout=dict(type="int", default=30, fallback=(env_fallback, ["ACI_TIMEOUT"])),
        use_proxy=dict(type="bool", default=True, fallback=(env_fallback, ["ACI_USE_PROXY"])),
        use_ssl=dict(type="bool", default=True, fallback=(env_fallback, ["ACI_USE_SSL"])),
        validate_certs=dict(type="bool", default=True, fallback=(env_fallback, ["ACI_VALIDATE_CERTS"])),
        output_path=dict(type="str", fallback=(env_fallback, ["ACI_OUTPUT_PATH"])),
    )


def aci_annotation_spec():
    return dict(
        annotation=dict(
            type="str",
            default="orchestrator:ansible",
            fallback=(env_fallback, ["ACI_ANNOTATION"]),
        ),
    )


def aci_owner_spec():
    return dict(
        owner_key=dict(type="str", no_log=False, fallback=(env_fallback, ["ACI_OWNER_KEY"])),
        owner_tag=dict(type="str", fallback=(env_fallback, ["ACI_OWNER_TAG"])),
    )


def enhanced_lag_spec():
    return dict(
        name=dict(type="str", required=True),
        lacp_mode=dict(type="str", choices=["active", "passive"]),
        load_balancing_mode=dict(
            type="str",
            choices=[
                "dst-ip",
                "dst-ip-l4port",
                "dst-ip-vlan",
                "dst-ip-l4port-vlan",
                "dst-mac",
                "dst-l4port",
                "src-ip",
                "src-ip-l4port",
                "src-ip-vlan",
                "src-ip-l4port-vlan",
                "src-mac",
                "src-l4port",
                "src-dst-ip",
                "src-dst-ip-l4port",
                "src-dst-ip-vlan",
                "src-dst-ip-l4port-vlan",
                "src-dst-mac",
                "src-dst-l4port",
                "src-port-id",
                "vlan",
            ],
        ),
        number_uplinks=dict(type="int"),
    )


def netflow_spec():
    return dict(
        name=dict(type="str", required=True),
        active_flow_timeout=dict(type="int"),
        idle_flow_timeout=dict(type="int"),
        sampling_rate=dict(type="int"),
    )


def expression_spec():
    return dict(
        key=dict(type="str", required=True, no_log=False),
        operator=dict(
            type="str",
            choices=[
                "not_in",
                "in",
                "equals",
                "not_equals",
                "has_key",
                "does_not_have_key",
            ],
            required=True,
        ),
        value=dict(type="str"),
    )


def aci_contract_qos_spec():
    return dict(type="str", choices=["level1", "level2", "level3", "unspecified"])


def aci_contract_dscp_spec(direction=None):
    return dict(
        type="str",
        aliases=["target" if not direction else "target_{0}".format(direction)],
        choices=[
            "AF11",
            "AF12",
            "AF13",
            "AF21",
            "AF22",
            "AF23",
            "AF31",
            "AF32",
            "AF33",
            "AF41",
            "AF42",
            "AF43",
            "CS0",
            "CS1",
            "CS2",
            "CS3",
            "CS4",
            "CS5",
            "CS6",
            "CS7",
            "EF",
            "VA",
            "unspecified",
        ],
    )


def route_control_profile_spec():
    return dict(
        profile=dict(type="str", required=True),
        l3out=dict(type="str"),
        direction=dict(type="str", required=True),
        tenant=dict(type="str", required=True),
    )


def destination_epg_spec():
    return dict(
        tenant=dict(type="str", required=True, aliases=["tenant_name"]),
        ap=dict(type="str", required=True, aliases=["ap_name", "app_profile", "app_profile_name"]),
        epg=dict(type="str", required=True, aliases=["epg_name"]),
        source_ip=dict(type="str", required=True),
        destination_ip=dict(type="str", required=True),
        span_version=dict(type="str", choices=["version_1", "version_2"]),
        version_enforced=dict(type="bool"),
        flow_id=dict(type="int"),
        ttl=dict(type="int"),
        mtu=dict(type="int"),
        dscp=dict(
            type="str",
            choices=[
                "CS0",
                "CS1",
                "CS2",
                "CS3",
                "CS4",
                "CS5",
                "CS6",
                "CS7",
                "EF",
                "VA",
                "AF11",
                "AF12",
                "AF13",
                "AF21",
                "AF22",
                "AF23",
                "AF31",
                "AF32",
                "AF33",
                "AF41",
                "AF42",
                "AF43",
                "unspecified",
            ],
        ),
    )


class ACIModule(object):
    def __init__(self, module):
        self.module = module
        self.params = module.params
        self.result = dict(changed=False)
        self.headers = dict()
        self.child_classes = set()

        # error output
        self.error = dict(code=None, text=None)

        # normal output
        self.existing = None

        # info output
        self.config = dict()
        self.original = None
        self.proposed = dict()
        self.stdout = None

        # debug output
        self.filter_string = ""
        self.obj_filter = None
        self.method = None
        self.path = None
        self.response = None
        self.status = None
        self.url = None

        # aci_rest output
        self.imdata = None
        self.totalCount = None

        # Ensure protocol is set
        self.define_protocol()

        if self.module._debug:
            self.module.warn("Enable debug output because ANSIBLE_DEBUG was set.")
            self.params["output_level"] = "debug"

        if self.params.get("private_key"):
            # Perform signature-based authentication, no need to log on separately
            if not HAS_CRYPTOGRAPHY and not HAS_OPENSSL:
                self.module.fail_json(msg="Cannot use signature-based authentication because cryptography (preferred) or pyopenssl are not available")
            elif self.params.get("password") is not None:
                self.module.warn("When doing ACI signatured-based authentication, providing parameter 'password' is not required")
        elif self.params.get("password"):
            # Perform password-based authentication, log on using password
            self.login()
        else:
            self.module.fail_json(msg="Either parameter 'password' or 'private_key' is required for authentication")

    def boolean(self, value, true="yes", false="no"):
        """Return an acceptable value back"""

        # When we expect value is of type=bool
        if value is None:
            return None
        elif value is True:
            return true
        elif value is False:
            return false

        # If all else fails, escalate back to user
        self.module.fail_json(msg="Boolean value '%s' is an invalid ACI boolean value.")

    def iso8601_format(self, dt):
        """Return an ACI-compatible ISO8601 formatted time: 2123-12-12T00:00:00.000+00:00"""
        try:
            return dt.isoformat(timespec="milliseconds")
        except Exception:
            tz = dt.strftime("%z")
            return "%s.%03d%s:%s" % (
                dt.strftime("%Y-%m-%dT%H:%M:%S"),
                dt.microsecond / 1000,
                tz[:3],
                tz[3:],
            )

    def define_protocol(self):
        """Set protocol based on use_ssl parameter"""

        # Set protocol for further use
        self.params["protocol"] = "https" if self.params.get("use_ssl", True) else "http"

    def define_method(self):
        """Set method based on state parameter"""

        # Set method for further use
        state_map = dict(absent="delete", present="post", query="get")
        self.params["method"] = state_map.get(self.params.get("state"))

    def login(self):
        """Log in to APIC"""

        # Perform login request
        if self.params.get("port") is not None:
            url = "%(protocol)s://%(host)s:%(port)s/api/aaaLogin.json" % self.params
        else:
            url = "%(protocol)s://%(host)s/api/aaaLogin.json" % self.params
        payload = {
            "aaaUser": {
                "attributes": {
                    "name": self.params.get("username"),
                    "pwd": self.params.get("password"),
                }
            }
        }
        resp, auth = fetch_url(
            self.module,
            url,
            data=json.dumps(payload),
            method="POST",
            timeout=self.params.get("timeout"),
            use_proxy=self.params.get("use_proxy"),
        )

        # Handle APIC response
        if auth.get("status") != 200:
            self.response = auth.get("msg")
            self.status = auth.get("status")
            try:
                # APIC error
                self.response_json(auth["body"])
                self.fail_json(msg="Authentication failed: %(code)s %(text)s" % self.error)
            except KeyError:
                # Connection error
                self.fail_json(msg="Connection failed for %(url)s. %(msg)s" % auth)

        # Retain cookie for later use
        self.headers["Cookie"] = resp.headers.get("Set-Cookie")

    def cert_auth(self, path=None, payload="", method=None):
        """Perform APIC signature-based authentication, not the expected SSL client certificate authentication."""

        if method is None:
            method = self.params.get("method").upper()

        # NOTE: ACI documentation incorrectly uses complete URL
        if path is None:
            path = self.path
        path = "/" + path.lstrip("/")

        if payload is None:
            payload = ""

        # Check if we got a private key. This allows the use of vaulting the private key.
        try:
            if HAS_CRYPTOGRAPHY:
                key = self.params.get("private_key").encode()
                sig_key = serialization.load_pem_private_key(
                    key,
                    password=None,
                    backend=default_backend(),
                )
            else:
                sig_key = load_privatekey(FILETYPE_PEM, self.params.get("private_key"))
        except Exception:
            if os.path.exists(self.params.get("private_key")):
                try:
                    permission = "r"
                    if HAS_CRYPTOGRAPHY:
                        permission = "rb"
                    with open(self.params.get("private_key"), permission) as fh:
                        private_key_content = fh.read()
                except Exception:
                    self.module.fail_json(msg="Cannot open private key file '%(private_key)s'." % self.params)
                try:
                    if HAS_CRYPTOGRAPHY:
                        sig_key = serialization.load_pem_private_key(
                            private_key_content,
                            password=None,
                            backend=default_backend(),
                        )
                    else:
                        sig_key = load_privatekey(FILETYPE_PEM, private_key_content)
                except Exception:
                    self.module.fail_json(msg="Cannot load private key file '%(private_key)s'." % self.params)
                if self.params.get("certificate_name") is None:
                    self.params["certificate_name"] = os.path.basename(os.path.splitext(self.params.get("private_key"))[0])
            else:
                self.module.fail_json(msg="Provided private key '%(private_key)s' does not appear to be a private key." % self.params)

        if self.params.get("certificate_name") is None:
            self.params["certificate_name"] = self.params.get("username")
        # NOTE: ACI documentation incorrectly adds a space between method and path
        sig_request = method + path + payload
        if HAS_CRYPTOGRAPHY:
            sig_signature = sig_key.sign(sig_request.encode(), padding.PKCS1v15(), hashes.SHA256())
        else:
            sig_signature = sign(sig_key, sig_request, "sha256")
        sig_dn = "uni/userext/user-%(username)s/usercert-%(certificate_name)s" % self.params
        self.headers["Cookie"] = (
            "APIC-Certificate-Algorithm=v1.0; "
            + "APIC-Certificate-DN=%s; " % sig_dn
            + "APIC-Certificate-Fingerprint=fingerprint; "
            + "APIC-Request-Signature=%s" % to_native(base64.b64encode(sig_signature))
        )

    def response_json(self, rawoutput):
        """Handle APIC JSON response output"""
        try:
            jsondata = json.loads(rawoutput)
        except Exception as e:
            # Expose RAW output for troubleshooting
            self.error = dict(code=-1, text="Unable to parse output as JSON, see 'raw' output. %s" % e)
            self.result["raw"] = rawoutput
            return

        # Extract JSON API output
        self.imdata = jsondata.get("imdata")
        if self.imdata is None:
            self.imdata = dict()
        self.totalCount = int(jsondata.get("totalCount"))

        # Handle possible APIC error information
        self.response_error()

    def response_xml(self, rawoutput):
        """Handle APIC XML response output"""

        # NOTE: The XML-to-JSON conversion is using the "Cobra" convention
        try:
            xml = lxml.etree.fromstring(to_bytes(rawoutput))
            xmldata = cobra.data(xml)
        except Exception as e:
            # Expose RAW output for troubleshooting
            self.error = dict(code=-1, text="Unable to parse output as XML, see 'raw' output. %s" % e)
            self.result["raw"] = rawoutput
            return

        # Reformat as ACI does for JSON API output
        self.imdata = xmldata.get("imdata", {}).get("children")
        if self.imdata is None:
            self.imdata = dict()
        self.totalCount = int(xmldata.get("imdata", {}).get("attributes", {}).get("totalCount"))

        # Handle possible APIC error information
        self.response_error()

    def response_error(self):
        """Set error information when found"""

        # Handle possible APIC error information
        if self.totalCount != "0":
            try:
                self.error = self.imdata[0].get("error").get("attributes")
            except (AttributeError, IndexError, KeyError):
                pass

    def request(self, path, payload=None):
        """Perform a REST request"""

        # Ensure method is set (only do this once)
        self.define_method()
        self.path = path

        if self.params.get("port") is not None:
            self.url = "%(protocol)s://%(host)s:%(port)s/" % self.params + path.lstrip("/")
        else:
            self.url = "%(protocol)s://%(host)s/" % self.params + path.lstrip("/")

        # Sign and encode request as to APIC's wishes
        if self.params.get("private_key"):
            self.cert_auth(path=path, payload=payload)

        # Perform request
        resp, info = fetch_url(
            self.module,
            self.url,
            data=payload,
            headers=self.headers,
            method=self.params.get("method").upper(),
            timeout=self.params.get("timeout"),
            use_proxy=self.params.get("use_proxy"),
        )

        self.response = info.get("msg")
        self.status = info.get("status")

        # Handle APIC response
        if info.get("status") != 200:
            try:
                # APIC error
                self.response_json(info["body"])
                self.fail_json(msg="APIC Error %(code)s: %(text)s" % self.error)
            except KeyError:
                # Connection error
                self.fail_json(msg="Connection failed for %(url)s. %(msg)s" % info)

        self.response_json(resp.read())

    def query(self, path):
        """Perform a query with no payload"""

        self.path = path

        if self.params.get("port") is not None:
            self.url = "%(protocol)s://%(host)s:%(port)s/" % self.params + path.lstrip("/")
        else:
            self.url = "%(protocol)s://%(host)s/" % self.params + path.lstrip("/")

        # Sign and encode request as to APIC's wishes
        if self.params.get("private_key"):
            self.cert_auth(path=path, method="GET")

        # Perform request
        resp, query = fetch_url(
            self.module,
            self.url,
            data=None,
            headers=self.headers,
            method="GET",
            timeout=self.params.get("timeout"),
            use_proxy=self.params.get("use_proxy"),
        )

        # Handle APIC response
        if query.get("status") != 200:
            self.response = query.get("msg")
            self.status = query.get("status")
            try:
                # APIC error
                self.response_json(query["body"])
                self.fail_json(msg="APIC Error %(code)s: %(text)s" % self.error)
            except KeyError:
                # Connection error
                self.fail_json(msg="Connection failed for %(url)s. %(msg)s" % query)

        query = json.loads(resp.read())

        return json.dumps(query.get("imdata"), sort_keys=True, indent=2) + "\n"

    def request_diff(self, path, payload=None):
        """Perform a request, including a proper diff output"""
        self.result["diff"] = dict()
        self.result["diff"]["before"] = self.query(path)
        self.request(path, payload=payload)
        # TODO: Check if we can use the request output for the 'after' diff
        self.result["diff"]["after"] = self.query(path)

        if self.result.get("diff", {}).get("before") != self.result.get("diff", {}).get("after"):
            self.result["changed"] = True

    # TODO: This could be designed to update existing keys
    def update_qs(self, params):
        """Append key-value pairs to self.filter_string"""
        accepted_params = dict((k, v) for (k, v) in params.items() if v is not None)
        if accepted_params:
            if self.filter_string:
                self.filter_string += "&"
            else:
                self.filter_string = "?"
            self.filter_string += "&".join(["%s=%s" % (k, v) for (k, v) in accepted_params.items()])

    # TODO: This could be designed to accept multiple obj_classes and keys
    def build_filter(self, obj_class, params):
        """Build an APIC filter based on obj_class and key-value pairs"""
        accepted_params = dict((k, v) for (k, v) in params.items() if v is not None)
        if len(accepted_params) == 1:
            return ",".join('eq({0}.{1},"{2}")'.format(obj_class, k, v) for (k, v) in accepted_params.items())
        elif len(accepted_params) > 1:
            return "and(" + ",".join(['eq({0}.{1},"{2}")'.format(obj_class, k, v) for (k, v) in accepted_params.items()]) + ")"

    def _deep_url_path_builder(self, obj):
        target_class = obj.get("target_class")
        target_filter = obj.get("target_filter")
        subtree_class = obj.get("subtree_class")
        subtree_filter = obj.get("subtree_filter")
        object_rn = obj.get("object_rn")
        mo = obj.get("module_object")
        add_subtree_filter = obj.get("add_subtree_filter")
        add_target_filter = obj.get("add_target_filter")

        if self.module.params.get("state") in ("absent", "present") and mo is not None:
            self.path = "api/mo/uni/{0}.json".format(object_rn)
            self.update_qs({"rsp-prop-include": "config-only"})

        else:
            # State is 'query'
            if object_rn is not None:
                # Query for a specific object in the module's class
                self.path = "api/mo/uni/{0}.json".format(object_rn)
            else:
                self.path = "api/class/{0}.json".format(target_class)

            if add_target_filter:
                self.update_qs({"query-target-filter": self.build_filter(target_class, target_filter)})

            if add_subtree_filter:
                self.update_qs({"rsp-subtree-filter": self.build_filter(subtree_class, subtree_filter)})

        if self.params.get("port") is not None:
            self.url = "{protocol}://{host}:{port}/{path}".format(path=self.path, **self.module.params)

        else:
            self.url = "{protocol}://{host}/{path}".format(path=self.path, **self.module.params)

        if self.child_classes:
            self.update_qs(
                {
                    "rsp-subtree": "full",
                    "rsp-subtree-class": ",".join(sorted(self.child_classes)),
                }
            )

    def _deep_url_parent_object(self, parent_objects, parent_class):
        for parent_object in parent_objects:
            if parent_object.get("aci_class") is parent_class:
                return parent_object

        return None

    def construct_deep_url(self, target_object, parent_objects=None, child_classes=None):
        """
        This method is used to retrieve the appropriate URL path and filter_string to make the request to the APIC.

        :param target_object: The target class dictionary containing parent_class, aci_class, aci_rn, target_filter, and module_object keys.
        :param parent_objects: The parent class list of dictionaries containing parent_class, aci_class, aci_rn, target_filter, and module_object keys.
        :param child_classes: The list of child classes that the module supports along with the object.
        :type target_object: dict
        :type parent_objects: list[dict]
        :type child_classes: list[string]
        :return: The path and filter_string needed to build the full URL.
        """

        self.filter_string = ""
        rn_builder = None
        subtree_classes = None
        add_subtree_filter = False
        add_target_filter = False
        has_target_query = False
        has_target_query_compare = False
        has_target_query_difference = False
        has_target_query_called = False

        if child_classes is None:
            self.child_classes = set()
        else:
            self.child_classes = set(child_classes)

        target_parent_class = target_object.get("parent_class")
        target_class = target_object.get("aci_class")
        target_rn = target_object.get("aci_rn")
        target_filter = target_object.get("target_filter")
        target_module_object = target_object.get("module_object")

        url_path_object = dict(
            target_class=target_class,
            target_filter=target_filter,
            subtree_class=target_class,
            subtree_filter=target_filter,
            module_object=target_module_object,
        )

        if target_module_object is not None:
            rn_builder = target_rn
        else:
            has_target_query = True
            has_target_query_compare = True

        if parent_objects is not None:
            current_parent_class = target_parent_class
            has_parent_query_compare = False
            has_parent_query_difference = False
            is_first_parent = True
            is_single_parent = None
            search_classes = set()

            while current_parent_class != "uni":
                parent_object = self._deep_url_parent_object(parent_objects=parent_objects, parent_class=current_parent_class)

                if parent_object is not None:
                    parent_parent_class = parent_object.get("parent_class")
                    parent_class = parent_object.get("aci_class")
                    parent_rn = parent_object.get("aci_rn")
                    parent_filter = parent_object.get("target_filter")
                    parent_module_object = parent_object.get("module_object")

                    if is_first_parent:
                        is_single_parent = True
                    else:
                        is_single_parent = False
                    is_first_parent = False

                    if parent_parent_class != "uni":
                        search_classes.add(parent_class)

                    if parent_module_object is not None:
                        if rn_builder is not None:
                            rn_builder = "{0}/{1}".format(parent_rn, rn_builder)
                        else:
                            rn_builder = parent_rn

                        url_path_object["target_class"] = parent_class
                        url_path_object["target_filter"] = parent_filter

                        has_target_query = False
                    else:
                        rn_builder = None
                        subtree_classes = search_classes

                        has_target_query = True
                        if is_single_parent:
                            has_parent_query_compare = True

                    current_parent_class = parent_parent_class
                else:
                    raise ValueError("Reference error for parent_class '{0}'. Each parent_class must reference a valid object".format(current_parent_class))

                if not has_target_query_difference and not has_target_query_called:
                    if has_target_query is not has_target_query_compare:
                        has_target_query_difference = True
                else:
                    if not has_parent_query_difference and has_target_query is not has_parent_query_compare:
                        has_parent_query_difference = True
                has_target_query_called = True

            if not has_parent_query_difference and has_parent_query_compare and target_module_object is not None:
                add_target_filter = True

            elif has_parent_query_difference and target_module_object is not None:
                add_subtree_filter = True
                self.child_classes.add(target_class)

                if has_target_query:
                    add_target_filter = True

            elif has_parent_query_difference and not has_target_query and target_module_object is None:
                self.child_classes.add(target_class)
                self.child_classes.update(subtree_classes)

            elif not has_parent_query_difference and not has_target_query and target_module_object is None:
                self.child_classes.add(target_class)

            elif not has_target_query and is_single_parent and target_module_object is None:
                self.child_classes.add(target_class)

        url_path_object["object_rn"] = rn_builder
        url_path_object["add_subtree_filter"] = add_subtree_filter
        url_path_object["add_target_filter"] = add_target_filter

        self._deep_url_path_builder(url_path_object)

    def construct_url(
        self,
        root_class,
        subclass_1=None,
        subclass_2=None,
        subclass_3=None,
        subclass_4=None,
        subclass_5=None,
        child_classes=None,
        config_only=True,
    ):
        """
        This method is used to retrieve the appropriate URL path and filter_string to make the request to the APIC.

        :param root_class: The top-level class dictionary containing aci_class, aci_rn, target_filter, and module_object keys.
        :param sublass_1: The second-level class dictionary containing aci_class, aci_rn, target_filter, and module_object keys.
        :param sublass_2: The third-level class dictionary containing aci_class, aci_rn, target_filter, and module_object keys.
        :param sublass_3: The fourth-level class dictionary containing aci_class, aci_rn, target_filter, and module_object keys.
        :param child_classes: The list of child classes that the module supports along with the object.
        :type root_class: dict
        :type subclass_1: dict
        :type subclass_2: dict
        :type subclass_3: dict
        :type subclass_4: dict
        :type subclass_5: dict
        :type child_classes: list
        :return: The path and filter_string needed to build the full URL.
        """
        self.filter_string = ""

        if child_classes is None:
            self.child_classes = set()
        else:
            self.child_classes = set(child_classes)

        if subclass_5 is not None:
            self._construct_url_6(
                root_class,
                subclass_1,
                subclass_2,
                subclass_3,
                subclass_4,
                subclass_5,
                config_only,
            )
        elif subclass_4 is not None:
            self._construct_url_5(root_class, subclass_1, subclass_2, subclass_3, subclass_4, config_only)
        elif subclass_3 is not None:
            self._construct_url_4(root_class, subclass_1, subclass_2, subclass_3, config_only)
        elif subclass_2 is not None:
            self._construct_url_3(root_class, subclass_1, subclass_2, config_only)
        elif subclass_1 is not None:
            self._construct_url_2(root_class, subclass_1, config_only)
        else:
            self._construct_url_1(root_class, config_only)

        if self.params.get("port") is not None:
            self.url = "{protocol}://{host}:{port}/{path}".format(path=self.path, **self.module.params)
        else:
            self.url = "{protocol}://{host}/{path}".format(path=self.path, **self.module.params)

        if self.child_classes:
            # Append child_classes to filter_string if filter string is empty
            self.update_qs(
                {
                    "rsp-subtree": "full",
                    "rsp-subtree-class": ",".join(sorted(self.child_classes)),
                }
            )

    def _construct_url_1(self, obj, config_only=True):
        """
        This method is used by construct_url when the object is the top-level class.
        """
        obj_class = obj.get("aci_class")
        obj_rn = obj.get("aci_rn")
        obj_filter = obj.get("target_filter")
        mo = obj.get("module_object")

        if self.module.params.get("state") in ("absent", "present"):
            # State is absent or present
            self.path = "api/mo/uni/{0}.json".format(obj_rn)
            if config_only:
                self.update_qs({"rsp-prop-include": "config-only"})
            self.obj_filter = obj_filter
        elif mo is None:
            # Query for all objects of the module's class (filter by properties)
            self.path = "api/class/{0}.json".format(obj_class)
            if obj_filter is not None:
                self.update_qs({"query-target-filter": self.build_filter(obj_class, obj_filter)})
        else:
            # Query for a specific object in the module's class
            self.path = "api/mo/uni/{0}.json".format(obj_rn)

    def _construct_url_2(self, parent, obj, config_only=True):
        """
        This method is used by construct_url when the object is the second-level class.
        """
        parent_rn = parent.get("aci_rn")
        parent_obj = parent.get("module_object")
        obj_class = obj.get("aci_class")
        obj_rn = obj.get("aci_rn")
        obj_filter = obj.get("target_filter")
        mo = obj.get("module_object")

        if self.module.params.get("state") in ("absent", "present"):
            # State is absent or present
            self.path = "api/mo/uni/{0}/{1}.json".format(parent_rn, obj_rn)
            if config_only:
                self.update_qs({"rsp-prop-include": "config-only"})
            self.obj_filter = obj_filter
        elif parent_obj is None and mo is None:
            # Query for all objects of the module's class
            self.path = "api/class/{0}.json".format(obj_class)
            self.update_qs({"query-target-filter": self.build_filter(obj_class, obj_filter)})
        elif parent_obj is None:  # mo is known
            # Query for all objects of the module's class that match the provided ID value
            self.path = "api/class/{0}.json".format(obj_class)
            self.update_qs({"query-target-filter": self.build_filter(obj_class, obj_filter)})
        elif mo is None:  # parent_obj is known
            # Query for all object's of the module's class that belong to a specific parent object
            self.child_classes.add(obj_class)
            self.path = "api/mo/uni/{0}.json".format(parent_rn)
        else:
            # Query for specific object in the module's class
            self.path = "api/mo/uni/{0}/{1}.json".format(parent_rn, obj_rn)

    def _construct_url_3(self, root, parent, obj, config_only=True):
        """
        This method is used by construct_url when the object is the third-level class.
        """
        root_rn = root.get("aci_rn")
        root_obj = root.get("module_object")
        parent_class = parent.get("aci_class")
        parent_rn = parent.get("aci_rn")
        parent_filter = parent.get("target_filter")
        parent_obj = parent.get("module_object")
        obj_class = obj.get("aci_class")
        obj_rn = obj.get("aci_rn")
        obj_filter = obj.get("target_filter")
        mo = obj.get("module_object")

        if self.module.params.get("state") in ("absent", "present"):
            # State is absent or present
            self.path = "api/mo/uni/{0}/{1}/{2}.json".format(root_rn, parent_rn, obj_rn)
            if config_only:
                self.update_qs({"rsp-prop-include": "config-only"})
            self.obj_filter = obj_filter
        elif root_obj is None and parent_obj is None and mo is None:
            # Query for all objects of the module's class
            self.path = "api/class/{0}.json".format(obj_class)
            self.update_qs({"query-target-filter": self.build_filter(obj_class, obj_filter)})
        elif root_obj is None and parent_obj is None:  # mo is known
            # Query for all objects of the module's class matching the provided ID value of the object
            self.path = "api/class/{0}.json".format(obj_class)
            self.update_qs({"query-target-filter": self.build_filter(obj_class, obj_filter)})
        elif root_obj is None and mo is None:  # parent_obj is known
            # Query for all objects of the module's class that belong to any parent class
            # matching the provided ID value for the parent object
            self.child_classes.add(obj_class)
            self.path = "api/class/{0}.json".format(parent_class)
            self.update_qs({"query-target-filter": self.build_filter(parent_class, parent_filter)})
        elif parent_obj is None and mo is None:  # root_obj is known
            # Query for all objects of the module's class that belong to a specific root object
            self.child_classes.update([parent_class, obj_class])
            self.path = "api/mo/uni/{0}.json".format(root_rn)
            # NOTE: No need to select by root_filter
            # self.update_qs({'query-target-filter': self.build_filter(root_class, root_filter)})
        elif root_obj is None:  # mo and parent_obj are known
            # Query for all objects of the module's class that belong to any parent class
            # matching the provided ID values for both object and parent object
            self.child_classes.add(obj_class)
            self.path = "api/class/{0}.json".format(parent_class)
            self.update_qs({"query-target-filter": self.build_filter(parent_class, parent_filter)})
            self.update_qs({"rsp-subtree-filter": self.build_filter(obj_class, obj_filter)})
        elif parent_obj is None:  # mo and root_obj are known
            # Query for all objects of the module's class that match the provided ID value and belong to a specific root object
            self.child_classes.add(obj_class)
            self.path = "api/mo/uni/{0}.json".format(root_rn)
            # NOTE: No need to select by root_filter
            # self.update_qs({'query-target-filter': self.build_filter(root_class, root_filter)})
            # TODO: Filter by parent_filter and obj_filter
            self.update_qs({"rsp-subtree-filter": self.build_filter(obj_class, obj_filter)})
        elif mo is None:  # root_obj and parent_obj are known
            # Query for all objects of the module's class that belong to a specific parent object
            self.child_classes.add(obj_class)
            self.path = "api/mo/uni/{0}/{1}.json".format(root_rn, parent_rn)
            # NOTE: No need to select by parent_filter
            # self.update_qs({'query-target-filter': self.build_filter(parent_class, parent_filter)})
        else:
            # Query for a specific object of the module's class
            self.path = "api/mo/uni/{0}/{1}/{2}.json".format(root_rn, parent_rn, obj_rn)

    def _construct_url_4(self, root, sec, parent, obj, config_only=True):
        """
        This method is used by construct_url when the object is the fourth-level class.
        """
        root_rn = root.get("aci_rn")
        root_obj = root.get("module_object")
        sec_rn = sec.get("aci_rn")
        sec_obj = sec.get("module_object")
        parent_rn = parent.get("aci_rn")
        parent_obj = parent.get("module_object")
        obj_class = obj.get("aci_class")
        obj_rn = obj.get("aci_rn")
        obj_filter = obj.get("target_filter")
        mo = obj.get("module_object")

        if self.child_classes is None:
            self.child_classes = [obj_class]

        if self.module.params.get("state") in ("absent", "present"):
            # State is absent or present
            self.path = "api/mo/uni/{0}/{1}/{2}/{3}.json".format(root_rn, sec_rn, parent_rn, obj_rn)
            if config_only:
                self.update_qs({"rsp-prop-include": "config-only"})
            self.obj_filter = obj_filter
        # TODO: Add all missing cases
        elif root_obj is None:
            self.child_classes.add(obj_class)
            self.path = "api/class/{0}.json".format(obj_class)
            self.update_qs({"query-target-filter": self.build_filter(obj_class, obj_filter)})
        elif sec_obj is None:
            self.child_classes.add(obj_class)
            self.path = "api/mo/uni/{0}.json".format(root_rn)
            # NOTE: No need to select by root_filter
            # self.update_qs({'query-target-filter': self.build_filter(root_class, root_filter)})
            # TODO: Filter by sec_filter, parent and obj_filter
            self.update_qs({"rsp-subtree-filter": self.build_filter(obj_class, obj_filter)})
        elif parent_obj is None:
            self.child_classes.add(obj_class)
            self.path = "api/mo/uni/{0}/{1}.json".format(root_rn, sec_rn)
            # NOTE: No need to select by sec_filter
            # self.update_qs({'query-target-filter': self.build_filter(sec_class, sec_filter)})
            # TODO: Filter by parent_filter and obj_filter
            self.update_qs({"rsp-subtree-filter": self.build_filter(obj_class, obj_filter)})
        elif mo is None:
            self.child_classes.add(obj_class)
            self.path = "api/mo/uni/{0}/{1}/{2}.json".format(root_rn, sec_rn, parent_rn)
            # NOTE: No need to select by parent_filter
            # self.update_qs({'query-target-filter': self.build_filter(parent_class, parent_filter)})
        else:
            # Query for a specific object of the module's class
            self.path = "api/mo/uni/{0}/{1}/{2}/{3}.json".format(root_rn, sec_rn, parent_rn, obj_rn)

    def _construct_url_5(self, root, ter, sec, parent, obj, config_only=True):
        """
        This method is used by construct_url when the object is the fourth-level class.
        """

        root_rn = root.get("aci_rn")
        root_obj = root.get("module_object")
        ter_rn = ter.get("aci_rn")
        ter_obj = ter.get("module_object")
        sec_rn = sec.get("aci_rn")
        sec_obj = sec.get("module_object")
        parent_rn = parent.get("aci_rn")
        parent_obj = parent.get("module_object")
        obj_class = obj.get("aci_class")
        obj_rn = obj.get("aci_rn")
        obj_filter = obj.get("target_filter")
        mo = obj.get("module_object")

        if self.child_classes is None:
            self.child_classes = [obj_class]

        if self.module.params.get("state") in ("absent", "present"):
            # State is absent or present
            self.path = "api/mo/uni/{0}/{1}/{2}/{3}/{4}.json".format(root_rn, ter_rn, sec_rn, parent_rn, obj_rn)
            if config_only:
                self.update_qs({"rsp-prop-include": "config-only"})
            self.obj_filter = obj_filter
        # TODO: Add all missing cases
        elif root_obj is None:
            self.child_classes.add(obj_class)
            self.path = "api/class/{0}.json".format(obj_class)
            self.update_qs({"query-target-filter": self.build_filter(obj_class, obj_filter)})
        elif ter_obj is None:
            self.child_classes.add(obj_class)
            self.path = "api/mo/uni/{0}.json".format(root_rn)
            # NOTE: No need to select by root_filter
            # self.update_qs({'query-target-filter': self.build_filter(root_class, root_filter)})
            # TODO: Filter by ter_filter, parent and obj_filter
            self.update_qs({"rsp-subtree-filter": self.build_filter(obj_class, obj_filter)})
        elif sec_obj is None:
            self.child_classes.add(obj_class)
            self.path = "api/mo/uni/{0}/{1}.json".format(root_rn, ter_rn)
            # NOTE: No need to select by ter_filter
            # self.update_qs({'query-target-filter': self.build_filter(ter_class, ter_filter)})
            # TODO: Filter by sec_filter, parent and obj_filter
            self.update_qs({"rsp-subtree-filter": self.build_filter(obj_class, obj_filter)})
        elif parent_obj is None:
            self.child_classes.add(obj_class)
            self.path = "api/mo/uni/{0}/{1}/{2}.json".format(root_rn, ter_rn, sec_rn)
            # NOTE: No need to select by sec_filter
            # self.update_qs({'query-target-filter': self.build_filter(sec_class, sec_filter)})
            # TODO: Filter by parent_filter and obj_filter
            self.update_qs({"rsp-subtree-filter": self.build_filter(obj_class, obj_filter)})
        elif mo is None:
            self.child_classes.add(obj_class)
            self.path = "api/mo/uni/{0}/{1}/{2}/{3}.json".format(root_rn, ter_rn, sec_rn, parent_rn)
            # NOTE: No need to select by parent_filter
            # self.update_qs({'query-target-filter': self.build_filter(parent_class, parent_filter)})
        else:
            # Query for a specific object of the module's class
            self.path = "api/mo/uni/{0}/{1}/{2}/{3}/{4}.json".format(root_rn, ter_rn, sec_rn, parent_rn, obj_rn)

    def _construct_url_6(self, root, quad, ter, sec, parent, obj, config_only=True):
        """
        This method is used by construct_url when the object is the fourth-level class.
        """
        root_rn = root.get("aci_rn")
        root_obj = root.get("module_object")
        quad_rn = quad.get("aci_rn")
        quad_obj = quad.get("module_object")
        ter_rn = ter.get("aci_rn")
        ter_obj = ter.get("module_object")
        sec_rn = sec.get("aci_rn")
        sec_obj = sec.get("module_object")
        parent_rn = parent.get("aci_rn")
        parent_obj = parent.get("module_object")
        obj_class = obj.get("aci_class")
        obj_rn = obj.get("aci_rn")
        obj_filter = obj.get("target_filter")
        mo = obj.get("module_object")

        if self.child_classes is None:
            self.child_classes = [obj_class]

        if self.module.params.get("state") in ("absent", "present"):
            # State is absent or present
            self.path = "api/mo/uni/{0}/{1}/{2}/{3}/{4}/{5}.json".format(root_rn, quad_rn, ter_rn, sec_rn, parent_rn, obj_rn)
            if config_only:
                self.update_qs({"rsp-prop-include": "config-only"})
            self.obj_filter = obj_filter
        # TODO: Add all missing cases
        elif root_obj is None:
            self.child_classes.add(obj_class)
            self.path = "api/class/{0}.json".format(obj_class)
            self.update_qs({"query-target-filter": self.build_filter(obj_class, obj_filter)})
        elif quad_obj is None:
            self.child_classes.add(obj_class)
            self.path = "api/mo/uni/{0}.json".format(root_rn)
            # NOTE: No need to select by root_filter
            # self.update_qs({'query-target-filter': self.build_filter(root_class, root_filter)})
            # TODO: Filter by quad_filter, parent and obj_filter
            self.update_qs({"rsp-subtree-filter": self.build_filter(obj_class, obj_filter)})
        elif ter_obj is None:
            self.child_classes.add(obj_class)
            self.path = "api/mo/uni/{0}/{1}.json".format(root_rn, quad_rn)
            # NOTE: No need to select by quad_filter
            # self.update_qs({'query-target-filter': self.build_filter(quad_class, quad_filter)})
            # TODO: Filter by ter_filter, parent and obj_filter
            self.update_qs({"rsp-subtree-filter": self.build_filter(obj_class, obj_filter)})
        elif sec_obj is None:
            self.child_classes.add(obj_class)
            self.path = "api/mo/uni/{0}/{1}/{2}.json".format(root_rn, quad_rn, ter_rn)
            # NOTE: No need to select by ter_filter
            # self.update_qs({'query-target-filter': self.build_filter(ter_class, ter_filter)})
            # TODO: Filter by sec_filter, parent and obj_filter
            self.update_qs({"rsp-subtree-filter": self.build_filter(obj_class, obj_filter)})
        elif parent_obj is None:
            self.child_classes.add(obj_class)
            self.path = "api/mo/uni/{0}/{1}/{2}/{3}.json".format(root_rn, quad_rn, ter_rn, sec_rn)
            # NOTE: No need to select by sec_filter
            # self.update_qs({'query-target-filter': self.build_filter(sec_class, sec_filter)})
            # TODO: Filter by parent_filter and obj_filter
            self.update_qs({"rsp-subtree-filter": self.build_filter(obj_class, obj_filter)})
        elif mo is None:
            self.child_classes.add(obj_class)
            self.path = "api/mo/uni/{0}/{1}/{2}/{3}/{4}.json".format(root_rn, quad_rn, ter_rn, sec_rn, parent_rn)
            # NOTE: No need to select by parent_filter
            # self.update_qs({'query-target-filter': self.build_filter(parent_class, parent_filter)})
        else:
            # Query for a specific object of the module's class
            self.path = "api/mo/uni/{0}/{1}/{2}/{3}/{4}/{5}.json".format(root_rn, quad_rn, ter_rn, sec_rn, parent_rn, obj_rn)

    def delete_config(self):
        """
        This method is used to handle the logic when the modules state is equal to absent. The method only pushes a change if
        the object exists, and if check_mode is False. A successful change will mark the module as changed.
        """
        self.proposed = dict()

        if not self.existing:
            return

        elif not self.module.check_mode:
            # Sign and encode request as to APIC's wishes
            if self.params["private_key"]:
                self.cert_auth(method="DELETE")

            resp, info = fetch_url(
                self.module,
                self.url,
                headers=self.headers,
                method="DELETE",
                timeout=self.params.get("timeout"),
                use_proxy=self.params.get("use_proxy"),
            )

            self.response = info.get("msg")
            self.status = info.get("status")
            self.method = "DELETE"

            # Handle APIC response
            if info.get("status") == 200:
                self.result["changed"] = True
                self.response_json(resp.read())
            else:
                try:
                    # APIC error
                    self.response_json(info["body"])
                    self.fail_json(msg="APIC Error %(code)s: %(text)s" % self.error)
                except KeyError:
                    # Connection error
                    self.fail_json(msg="Connection failed for %(url)s. %(msg)s" % info)
        else:
            self.result["changed"] = True
            self.method = "DELETE"

    def get_diff(self, aci_class):
        """
        This method is used to get the difference between the proposed and existing configurations. Each module
        should call the get_existing method before this method, and add the proposed config to the module results
        using the module's config parameters. The new config will added to the self.result dictionary.

        :param aci_class: Type str.
                          This is the root dictionary key for the MO's configuration body, or the ACI class of the MO.
        """
        proposed_config = self.proposed[aci_class]["attributes"]
        if self.existing:
            existing_config = self.existing[0][aci_class]["attributes"]
            config = {}

            # values are strings, so any diff between proposed and existing can be a straight replace
            for key, value in proposed_config.items():
                existing_field = existing_config.get(key)
                if value != existing_field:
                    config[key] = value

            # add name back to config only if the configs do not match
            if config:
                # TODO: If URLs are built with the object's name, then we should be able to leave off adding the name back
                config = {aci_class: {"attributes": config}}

            # check for updates to child configs and update new config dictionary
            children = self.get_diff_children(aci_class)

            if children and config:
                config[aci_class].update({"children": children})
            elif children:
                config = {aci_class: {"attributes": {}, "children": children}}

        else:
            config = self.proposed
        self.config = config

    @staticmethod
    def get_diff_child(child_class, proposed_child, existing_child):
        """
        This method is used to get the difference between a proposed and existing child configs. The get_nested_config()
        method should be used to return the proposed and existing config portions of child.

        :param child_class: Type str.
                            The root class (dict key) for the child dictionary.
        :param proposed_child: Type dict.
                               The config portion of the proposed child dictionary.
        :param existing_child: Type dict.
                               The config portion of the existing child dictionary.
        :return: The child config with only values that are updated. If the proposed dictionary has no updates to make
                 to what exists on the APIC, then None is returned.
        """
        update_config = {child_class: {"attributes": {}}}
        for key, value in proposed_child.items():
            existing_field = existing_child.get(key)
            if value != existing_field:
                update_config[child_class]["attributes"][key] = value

        if not update_config[child_class]["attributes"]:
            return None

        return update_config

    def get_diff_children(self, aci_class, proposed_obj=None, existing_obj=None):
        """
        This method is used to retrieve the updated child configs by comparing the proposed children configs
        against the objects existing children configs.

        :param aci_class: Type str.
                          This is the root dictionary key for the MO's configuration body, or the ACI class of the MO.
        :return: The list of updated child config dictionaries. None is returned if there are no changes to the child
                 configurations.
        """
        if proposed_obj is None:
            proposed_children = self.proposed[aci_class].get("children")
        else:
            proposed_children = proposed_obj

        if proposed_children:
            child_updates = []
            if existing_obj is None:
                existing_children = self.existing[0][aci_class].get("children", [])
            else:
                existing_children = existing_obj

            # Loop through proposed child configs and compare against existing child configuration
            for child in proposed_children:
                child_class, proposed_child, existing_child = self.get_nested_config(child, existing_children)
                (
                    proposed_child_children,
                    existing_child_children,
                ) = self.get_nested_children(child, existing_children)

                if existing_child is None:
                    child_update = child
                else:
                    child_update = self.get_diff_child(child_class, proposed_child, existing_child)
                    if proposed_child_children:
                        child_update_children = self.get_diff_children(aci_class, proposed_child_children, existing_child_children)

                        if child_update_children:
                            child_update = child

                # Update list of updated child configs only if the child config is different than what exists
                if child_update:
                    child_updates.append(child_update)
        else:
            return None

        return child_updates

    def get_existing(self):
        """
        This method is used to get the existing object(s) based on the path specified in the module. Each module should
        build the URL so that if the object's name is supplied, then it will retrieve the configuration for that particular
        object, but if no name is supplied, then it will retrieve all MOs for the class. Following this method will ensure
        that this method can be used to supply the existing configuration when using the get_diff method. The response, status,
        and existing configuration will be added to the self.result dictionary.
        """
        uri = self.url + self.filter_string

        # Sign and encode request as to APIC's wishes
        if self.params.get("private_key"):
            self.cert_auth(path=self.path + self.filter_string, method="GET")

        resp, info = fetch_url(
            self.module,
            uri,
            headers=self.headers,
            method="GET",
            timeout=self.params.get("timeout"),
            use_proxy=self.params.get("use_proxy"),
        )
        self.response = info.get("msg")
        self.status = info.get("status")
        self.method = "GET"

        # Handle APIC response
        if info.get("status") == 200:
            self.existing = json.loads(resp.read())["imdata"]
        else:
            try:
                # APIC error
                self.response_json(info["body"])
                self.fail_json(msg="APIC Error %(code)s: %(text)s" % self.error)
            except KeyError:
                # Connection error
                self.fail_json(msg="Connection failed for %(url)s. %(msg)s" % info)

    @staticmethod
    def get_nested_config(proposed_child, existing_children):
        """
        This method is used for stiping off the outer layers of the child dictionaries so only the configuration
        key, value pairs are returned.

        :param proposed_child: Type dict.
                               The dictionary that represents the child config.
        :param existing_children: Type list.
                                  The list of existing child config dictionaries.
        :return: The child's class as str (root config dict key), the child's proposed config dict, and the child's
                 existing configuration dict.
        """
        for key in proposed_child.keys():
            child_class = key
            proposed_config = proposed_child[key]["attributes"]
            existing_config = None

            # FIXME: Design causes issues for repeated child_classes
            # get existing dictionary from the list of existing to use for comparison
            for child in existing_children:
                if child.get(child_class):
                    existing_config = child[key]["attributes"]
                    # NOTE: This is an ugly fix
                    # Return the one that is a subset match
                    if set(proposed_config.items()).issubset(set(existing_config.items())):
                        break
                    existing_config = None

        return child_class, proposed_config, existing_config

    @staticmethod
    def get_nested_children(proposed_child, existing_children):
        """
        This method is used for stiping off the outer layers of the child dictionaries so only the children are returned.

        :param proposed_child: Type dict.
                               The dictionary that represents the child config.
        :param existing_children: Type list.
                                  The list of existing child config dictionaries.
        :return: The child's class as str (root config dict key), the child's proposed children as a list and the child's
                 existing children as a list.
        """
        for key in proposed_child.keys():
            child_class = key
            proposed_config = proposed_child[key]["attributes"]
            existing_config = None
            proposed_children = proposed_child[key].get("children")
            existing_child_children = None

            # FIXME: Design causes issues for repeated child_classes
            # get existing dictionary from the list of existing to use for comparison
            for child in existing_children:
                if child.get(child_class):
                    existing_config = child[key]["attributes"]
                    existing_child_children = child[key].get("children")
                    # NOTE: This is an ugly fix
                    # Return the one that is a subset match
                    if set(proposed_config.items()).issubset(set(existing_config.items())):
                        break
                    existing_child_children = None
                    existing_config = None

        return proposed_children, existing_child_children

    def payload(self, aci_class, class_config, child_configs=None):
        """
        This method is used to dynamically build the proposed configuration dictionary from the config related parameters
        passed into the module. All values that were not passed values from the playbook task will be removed so as to not
        inadvertently change configurations.

        :param aci_class: Type str
                          This is the root dictionary key for the MO's configuration body, or the ACI class of the MO.
        :param class_config: Type dict
                             This is the configuration of the MO using the dictionary keys expected by the API
        :param child_configs: Type list
                              This is a list of child dictionaries associated with the MOs config. The list should only
                              include child objects that are used to associate two MOs together. Children that represent
                              MOs should have their own module.
        """
        proposed = dict((k, str(v)) for k, v in class_config.items() if v is not None)
        if self.params.get("annotation") is not None:
            proposed["annotation"] = self.params.get("annotation")
        if self.params.get("owner_key") is not None:
            proposed["ownerKey"] = self.params.get("owner_key")
        if self.params.get("owner_tag") is not None:
            proposed["ownerTag"] = self.params.get("owner_tag")
        self.proposed = {aci_class: {"attributes": proposed}}

        # add child objects to proposed
        if child_configs:
            children = []
            for child in child_configs:
                child_copy = deepcopy(child)
                has_value = False
                for root_key in child_copy.keys():
                    for final_keys, values in child_copy[root_key]["attributes"].items():
                        if values is None:
                            child[root_key]["attributes"].pop(final_keys)
                        else:
                            child[root_key]["attributes"][final_keys] = str(values)
                            has_value = True
                if has_value:
                    children.append(child)

            if children:
                self.proposed[aci_class].update(dict(children=children))

    def post_config(self):
        """
        This method is used to handle the logic when the modules state is equal to present. The method only pushes a change if
        the object has differences than what exists on the APIC, and if check_mode is False. A successful change will mark the
        module as changed.
        """
        if not self.config:
            return
        elif not self.module.check_mode:
            # Sign and encode request as to APIC's wishes
            if self.params.get("private_key"):
                self.cert_auth(method="POST", payload=json.dumps(self.config))

            resp, info = fetch_url(
                self.module,
                self.url,
                data=json.dumps(self.config),
                headers=self.headers,
                method="POST",
                timeout=self.params.get("timeout"),
                use_proxy=self.params.get("use_proxy"),
            )

            self.response = info.get("msg")
            self.status = info.get("status")
            self.method = "POST"

            # Handle APIC response
            if info.get("status") == 200:
                self.result["changed"] = True
                self.response_json(resp.read())
            else:
                try:
                    # APIC error
                    self.response_json(info["body"])
                    self.fail_json(msg="APIC Error %(code)s: %(text)s" % self.error)
                except KeyError:
                    # Connection error
                    self.fail_json(msg="Connection failed for %(url)s. %(msg)s" % info)
        else:
            self.result["changed"] = True
            self.method = "POST"

    def exit_json(self, filter_existing=None, **kwargs):
        """
        :param filter_existing: tuple consisting of the function at (index 0) and the args at (index 1)
        CAUTION: the function should always take in self.existing in its first parameter
        :param kwargs: kwargs to be passed to ansible module exit_json()
        filter_existing is not passed via kwargs since it cant handle function type and should not be exposed to user
        """

        if "state" in self.params:
            if self.params.get("state") in ("absent", "present"):
                if self.params.get("output_level") in ("debug", "info"):
                    self.result["previous"] = self.existing if not filter_existing else filter_existing[0](self.existing, filter_existing[1])

        # Return the gory details when we need it
        if self.params.get("output_level") == "debug":
            if "state" in self.params:
                self.result["filter_string"] = self.filter_string
            self.result["method"] = self.method
            # self.result['path'] = self.path  # Adding 'path' in result causes state: absent in output
            self.result["response"] = self.response
            self.result["status"] = self.status
            self.result["url"] = self.url
        if self.stdout:
            self.result["stdout"] = self.stdout

        if "state" in self.params:
            self.original = self.existing
            if self.params.get("state") in ("absent", "present"):
                self.get_existing()

            # if self.module._diff and self.original != self.existing:
            #     self.result['diff'] = dict(
            #         before=json.dumps(self.original, sort_keys=True, indent=4),
            #         after=json.dumps(self.existing, sort_keys=True, indent=4),
            #     )
            self.result["current"] = self.existing if not filter_existing else filter_existing[0](self.existing, filter_existing[1])

            if self.params.get("output_level") in ("debug", "info"):
                self.result["sent"] = self.config
                self.result["proposed"] = self.proposed

        self.dump_json()
        self.result.update(**kwargs)
        self.module.exit_json(**self.result)

    def fail_json(self, msg, **kwargs):
        # Return error information, if we have it
        if self.error.get("code") is not None and self.error.get("text") is not None:
            self.result["error"] = self.error

        if "state" in self.params:
            if self.params.get("state") in ("absent", "present"):
                if self.params.get("output_level") in ("debug", "info"):
                    self.result["previous"] = self.existing
                if self.stdout:
                    self.result["stdout"] = self.stdout

            # Return the gory details when we need it
            if self.params.get("output_level") == "debug":
                if self.imdata is not None:
                    self.result["imdata"] = self.imdata
                    self.result["totalCount"] = self.totalCount

        if self.params.get("output_level") == "debug":
            if self.url is not None:
                if "state" in self.params:
                    self.result["filter_string"] = self.filter_string
                self.result["method"] = self.method
                # self.result['path'] = self.path  # Adding 'path' in result causes state: absent in output
                self.result["response"] = self.response
                self.result["status"] = self.status
                self.result["url"] = self.url

        if "state" in self.params:
            if self.params.get("output_level") in ("debug", "info"):
                self.result["sent"] = self.config
                self.result["proposed"] = self.proposed

        self.result.update(**kwargs)
        self.module.fail_json(msg=msg, **self.result)

    def dump_json(self):
        if self.params.get("state") in ("absent", "present"):
            dn_path = (self.url).split("/mo/")[-1]
            if dn_path[-5:] == ".json":
                dn_path = dn_path[:-5]
            mo = {}
            if self.proposed:
                mo = self.proposed
                for aci_class in mo:
                    mo[aci_class]["attributes"]["dn"] = dn_path
                    if self.obj_filter is not None:
                        if "tDn" in self.obj_filter:
                            mo[aci_class]["attributes"]["tDn"] = self.obj_filter["tDn"]

            elif self.params.get("state") == "absent" and self.existing:
                for aci_class in self.existing[0]:
                    mo[aci_class] = dict(attributes=dict(dn=dn_path, status="deleted"))

            self.result["mo"] = mo
            output_path = self.params.get("output_path")
            if output_path is not None:
                with open(output_path, "a") as output_file:
                    if self.result.get("changed") is True:
                        json.dump([mo], output_file)

<<<<<<< HEAD
    def get_apic_version(self):
        """Get the running firmware version of the APIC controllers"""

        if self.params.get("port") is not None:
            get_version_url = "%(protocol)s://%(host)s:%(port)s/api/node/class/topSystem.json" % self.params
        else:
            get_version_url = "%(protocol)s://%(host)s/api/node/class/topSystem.json" % self.params

        # Sign and encode request as to APIC's wishes
        if self.params.get("private_key"):
            self.cert_auth(path="/api/node/class/topSystem.json", method="GET")

        # Perform request
        resp, query = fetch_url(
            self.module,
            get_version_url,
            data=None,
            headers=self.headers,
            method="GET",
            timeout=self.params.get("timeout"),
            use_proxy=self.params.get("use_proxy"),
        )

        # Handle APIC response
        if query.get("status") != 200:
            self.response = query.get("msg")
            self.status = query.get("status")
            try:
                # APIC error
                self.response_json(query["body"])
                self.fail_json(msg="APIC Error %(code)s: %(text)s" % self.error)
            except KeyError:
                # Connection error
                self.fail_json(msg="Connection failed for %(url)s. %(msg)s" % query)

        query = json.loads(resp.read())

        # Parse the response and get the firmware version running on the APICs
        for node in query["imdata"]:
            role = node["topSystem"]["attributes"]["role"]
            if role == "controller":
                version = node["topSystem"]["attributes"]["version"]
                break
            else:
                continue

        return version
=======
    def delete_config_request(self, path):
        self._config_request(path, "absent")
        self.result["changed"] = True

    def get_config_request(self, path):
        self._config_request(path, "query")
        return self.imdata

    def _config_request(self, path, state):
        reset_url = self.url
        reset_state = self.params["state"]
        self.params["state"] = state
        self.request(path)
        self.url = reset_url
        self.params["state"] = reset_state
>>>>>>> 8a528372
<|MERGE_RESOLUTION|>--- conflicted
+++ resolved
@@ -1667,7 +1667,6 @@
                     if self.result.get("changed") is True:
                         json.dump([mo], output_file)
 
-<<<<<<< HEAD
     def get_apic_version(self):
         """Get the running firmware version of the APIC controllers"""
 
@@ -1715,7 +1714,7 @@
                 continue
 
         return version
-=======
+
     def delete_config_request(self, path):
         self._config_request(path, "absent")
         self.result["changed"] = True
@@ -1730,5 +1729,4 @@
         self.params["state"] = state
         self.request(path)
         self.url = reset_url
-        self.params["state"] = reset_state
->>>>>>> 8a528372
+        self.params["state"] = reset_state