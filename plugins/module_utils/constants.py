--- conflicted
+++ resolved
@@ -126,7 +126,47 @@
 
 PIM_SETTING_CONTROL_STATE_MAPPING = {"fast": "fast-conv", "strict": "strict-rfc-compliant"}
 
-<<<<<<< HEAD
+ACI_CLASS_MAPPING = dict(
+    consumer={
+        "class": "fvRsCons",
+        "rn": "rscons-",
+        "name": "tnVzBrCPName",
+    },
+    provider={
+        "class": "fvRsProv",
+        "rn": "rsprov-",
+        "name": "tnVzBrCPName",
+    },
+    taboo={"class": "fvRsProtBy", "rn": "rsprotBy-", "name": "tnVzTabooName"},
+    interface={
+        "class": "fvRsConsIf",
+        "rn": "rsconsIf-",
+        "name": "tnVzCPIfName",
+    },
+    intra_epg={
+        "class": "fvRsIntraEpg",
+        "rn": "rsintraEpg-",
+        "name": "tnVzBrCPName",
+    },
+)
+
+PROVIDER_MATCH_MAPPING = dict(
+    all="All",
+    at_least_one="AtleastOne",
+    at_most_one="AtmostOne",
+    none="None",
+)
+
+CONTRACT_LABEL_MAPPING = dict(
+    consumer="vzConsLbl",
+    provider="vzProvLbl",
+)
+
+SUBJ_LABEL_MAPPING = dict(
+    consumer="vzConsSubjLbl",
+    provider="vzProvSubjLbl",
+)
+
 # The Ansible metadata used in all modules
 ANSIBLE_METADATA = {"metadata_version": "1.1", "status": ["preview"], "supported_by": "certified"}
 
@@ -234,46 +274,4 @@
   returned: failure or debug
   type: str
   sample: https://10.11.12.13/api/mo/uni/tn-production.json
-"""
-=======
-ACI_CLASS_MAPPING = dict(
-    consumer={
-        "class": "fvRsCons",
-        "rn": "rscons-",
-        "name": "tnVzBrCPName",
-    },
-    provider={
-        "class": "fvRsProv",
-        "rn": "rsprov-",
-        "name": "tnVzBrCPName",
-    },
-    taboo={"class": "fvRsProtBy", "rn": "rsprotBy-", "name": "tnVzTabooName"},
-    interface={
-        "class": "fvRsConsIf",
-        "rn": "rsconsIf-",
-        "name": "tnVzCPIfName",
-    },
-    intra_epg={
-        "class": "fvRsIntraEpg",
-        "rn": "rsintraEpg-",
-        "name": "tnVzBrCPName",
-    },
-)
-
-PROVIDER_MATCH_MAPPING = dict(
-    all="All",
-    at_least_one="AtleastOne",
-    at_most_one="AtmostOne",
-    none="None",
-)
-
-CONTRACT_LABEL_MAPPING = dict(
-    consumer="vzConsLbl",
-    provider="vzProvLbl",
-)
-
-SUBJ_LABEL_MAPPING = dict(
-    consumer="vzConsSubjLbl",
-    provider="vzProvSubjLbl",
-)
->>>>>>> 7ad2b514
+"""