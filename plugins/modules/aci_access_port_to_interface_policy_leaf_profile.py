--- conflicted
+++ resolved
@@ -95,11 +95,7 @@
     - The type of interface for the static EPG deployment.
     - The interface_type fex_profile can not be configured with a profile of type fex.
     type: str
-<<<<<<< HEAD
-    choices: [ breakout, fex, port_channel, switch_port, vpc, fex_port_channel, fex_vpc]
-=======
     choices: [ breakout, fex, port_channel, switch_port, vpc, fex_port_channel, fex_vpc , fex_profile]
->>>>>>> abe68b0c
     default: switch_port
   fex_id:
     description:
@@ -343,10 +339,7 @@
 INTERFACE_TYPE_MAPPING = dict(
     breakout="uni/infra/funcprof/brkoutportgrp-{0}",
     fex="uni/infra/funcprof/accportgrp-{0}",
-<<<<<<< HEAD
-=======
     fex_profile="uni/infra/fexprof-{0}/fexbundle-{1}",
->>>>>>> abe68b0c
     port_channel=port_channels_dn,
     switch_port="uni/infra/funcprof/accportgrp-{0}",
     vpc=port_channels_dn,
@@ -371,17 +364,11 @@
         to_card=dict(type="str", aliases=["to_card_range"]),
         policy_group=dict(type="str", aliases=["policy_group_name"]),
         interface_type=dict(
-<<<<<<< HEAD
-            type="str", default="switch_port", choices=["breakout", "fex", "port_channel", "switch_port", "vpc", "fex_port_channel", "fex_vpc"]
-        ),
-        type=dict(type="str", default="leaf", choices=["fex", "leaf"]),
-=======
             type="str", default="switch_port", choices=["breakout", "fex", "port_channel", "switch_port", "vpc", "fex_port_channel", "fex_vpc", "fex_profile"]
         ),
         fex_id=dict(type="int"),
         fex_profile=dict(type="str", aliases=["fex_profile_name"]),
         type=dict(type="str", default="leaf", choices=["fex", "leaf"], aliases=["profile_type"]),
->>>>>>> abe68b0c
         state=dict(type="str", default="present", choices=["absent", "present", "query"]),
     )
 
